[tool.poetry]
name = "prophetverse"
version = "0.1.1"
description = ""
authors = ["Felipe Angelim <felipeangelim@gmail.com>"]
readme = "README.md"
packages = [{ include = "prophetverse", from="src"}]

[tool.poetry.dependencies]
python = ">=3.9, <3.13"
sktime = ">=0.21"
numpyro = ">=0.13.2"
optax = ">=0.2"
graphviz = "^0.20.3"


[tool.poetry.group.dev.dependencies]
ipykernel = "^6.26.0"
pytest = "^8.0.0"
sphinx = "^7.2.6"
matplotlib = "^3.8.2"
mkdocs = "^1.5.3"
mkdocstrings-python = "^1.9.0"
mkdocs-jupyter = "^0.24.6"
pymdown-extensions = "^10.7.1"
mkdocs-material = "^9.5.14"
pytest-cov = "^5.0.0"
<<<<<<< HEAD
ipywidgets = "^8.1.3"
=======
pre-commit = "^3.7.1"
commitlint = "^1.0.0"
isort = "^5.13.2"
black = "^24.4.2"
pydocstyle = "^6.3.0"
mypy = "^1.10.0"
pylint = "^3.2.2"
>>>>>>> eb706bb1


[build-system]
requires = ["poetry-core"]
build-backend = "poetry.core.masonry.api"

[tool.pre-commit]
<|MERGE_RESOLUTION|>--- conflicted
+++ resolved
@@ -25,9 +25,6 @@
 pymdown-extensions = "^10.7.1"
 mkdocs-material = "^9.5.14"
 pytest-cov = "^5.0.0"
-<<<<<<< HEAD
-ipywidgets = "^8.1.3"
-=======
 pre-commit = "^3.7.1"
 commitlint = "^1.0.0"
 isort = "^5.13.2"
@@ -35,7 +32,6 @@
 pydocstyle = "^6.3.0"
 mypy = "^1.10.0"
 pylint = "^3.2.2"
->>>>>>> eb706bb1
 
 
 [build-system]
